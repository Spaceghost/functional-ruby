--- conflicted
+++ resolved
@@ -41,30 +41,14 @@
       end
     end
 
-<<<<<<< HEAD
-
+    # @!visibility private
     class SignatureMatcher
 
-=======
-    # @!visibility private
-    class SignatureMatcher
-
->>>>>>> ab36d0d2
       def initialize(pattern, args)
         @pattern = pattern
         @args = args
       end
 
-<<<<<<< HEAD
-      def match?(args, pattern)
-        return false unless valid_pattern?(args, pattern)
-
-        pattern.length.times.all? do |index|
-          param = pattern[index]
-          arg = args[index]
-
-          all_param_and_last_arg?(pattern, param, index) ||
-=======
       def match?
         return false unless valid_pattern?(@args, @pattern)
 
@@ -73,7 +57,6 @@
           arg = @args[index]
 
           all_param_and_last_arg?(@pattern, param, index) ||
->>>>>>> ab36d0d2
             arg_is_type_of_param?(param, arg) ||
             hash_param_with_matching_arg?(param, arg) ||
             param_matches_arg?(param, arg)
@@ -134,10 +117,6 @@
       return Either.reason(:nodef) if matchers.nil?
 
       match = matchers.detect do |matcher|
-<<<<<<< HEAD
-        #if __match_pattern__(args, matcher.first)
-=======
->>>>>>> ab36d0d2
         if SignatureMatcher.new(matcher.first, args).match?
           if matcher.last.nil?
             true # no guard clause
